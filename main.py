--- conflicted
+++ resolved
@@ -15,13 +15,12 @@
     print("New feature added")
 def some_feature_added():
     print("Some feature added")
-    
-<<<<<<< HEAD
+
 def some_feature_added_2():
     print("Some feature added")
     
 def some_feature_added_3():
-=======
+    print("Some feature added")
+
 def some_feature_5():
->>>>>>> 1a512a08
     print("Some feature added")