--- conflicted
+++ resolved
@@ -48,11 +48,10 @@
 
 def some_feature_22():
     print("Some feature added")
-<<<<<<< HEAD
+
 
 def some_feature_22():
-=======
-    
+    print("Some feature added")
+
 def some_feature_25():
->>>>>>> 4e56ab81
-    print("Some feature added")+    print("Some feature added")
